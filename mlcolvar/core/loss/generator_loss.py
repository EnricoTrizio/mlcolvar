--- conflicted
+++ resolved
@@ -83,13 +83,9 @@
                               lambdas=self.lambdas,
                               cell=self.cell,
                               descriptors_derivatives=self.descriptors_derivatives,
-<<<<<<< HEAD
                               ref_idx=ref_idx,
-                              n_dim=self.n_dim
-=======
                               n_dim=self.n_dim,
                               u_stat=self.u_stat
->>>>>>> 4c6c21b5
                               )
 
 
@@ -190,22 +186,13 @@
     # in case the input is not positions but descriptors, we need to correct the gradients up to the positions
     # --> If we pass a SmartDerivative object that takes the nonzero elements of the matrix d_desc/d_pos
     if isinstance(descriptors_derivatives, SmartDerivatives):
-<<<<<<< HEAD
-        gradient_positions = descriptors_derivatives(gradient, ref_idx).reshape(input.shape[0], -1, r)
-=======
-        gradient_positions = descriptors_derivatives(gradient).view(input.shape[0], -1, r)
->>>>>>> 4c6c21b5
+        gradient_positions = descriptors_derivatives(gradient, ref_idx).view(input.shape[0], -1, r)
     
     # --> If we directly pass the matrix d_desc/d_pos
     elif isinstance(descriptors_derivatives, torch.Tensor): 
         descriptors_derivatives = descriptors_derivatives.to(device)
-<<<<<<< HEAD
-        gradient_positions = torch.einsum("bdo,badx->baxo", gradient, descriptors_derivatives[ref_idx])
-        gradient_positions = gradient_positions.reshape(input.shape[0],  # number of entries
-=======
-        gradient_positions = torch.einsum("bdo,badx->baxo", gradient, descriptors_derivatives).contiguous()
+        gradient_positions = torch.einsum("bdo,badx->baxo", gradient, descriptors_derivatives[ref_idx]).contiguous()
         gradient_positions = gradient_positions.view(input.shape[0],  # number of entries
->>>>>>> 4c6c21b5
                                                         descriptors_derivatives.shape[1] * 3, # number of atoms * 3 
                                                         output.shape[-1] # number of outputs
                                                         )
